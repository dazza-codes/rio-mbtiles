--- conflicted
+++ resolved
@@ -11,13 +11,8 @@
 import click
 import mercantile
 import rasterio
-<<<<<<< HEAD
-from rasterio._io import virtual_file_to_buffer
 from rasterio.enums import Resampling
 from rasterio.io import MemoryFile
-=======
-from rasterio.enums import Resampling
->>>>>>> 5088a399
 from rasterio.rio.helpers import resolve_inout
 from rasterio.rio.options import force_overwrite_opt, output_opt
 from rasterio.vrt import WarpedVRT
@@ -27,16 +22,11 @@
 from mbtiles import __version__ as mbtiles_version
 
 
-<<<<<<< HEAD
+RESAMPLING_METHODS = [method.name for method in Resampling]
 DEFAULT_NUM_WORKERS = 2
-
 tilesize = 256
 
 logger = logging.getLogger(__name__)
-=======
-DEFAULT_NUM_WORKERS = cpu_count() - 1
-RESAMPLING_METHODS = [method.name for method in Resampling]
->>>>>>> 5088a399
 
 
 def validate_nodata(dst_nodata, src_nodata, meta_nodata):
@@ -144,7 +134,6 @@
             (west, east), (south, north) = transform(
                 src.crs, 'EPSG:4326', src.bounds[::2], src.bounds[1::2])
 
-<<<<<<< HEAD
             # Resolve the minimum and maximum zoom levels for export.
             if zoom_levels:
                 minzoom, maxzoom = map(int, zoom_levels.split('..'))
@@ -179,92 +168,6 @@
                 "tile_row integer, tile_data blob);")
             cur.execute(
                 "CREATE TABLE metadata (name text, value text);")
-=======
-        # Resolve the minimum and maximum zoom levels for export.
-        if zoom_levels:
-            minzoom, maxzoom = map(int, zoom_levels.split('..'))
-        else:
-            zw = int(round(math.log(360.0 / (east - west), 2.0)))
-            zh = int(round(math.log(170.1022 / (north - south), 2.0)))
-            minzoom = min(zw, zh)
-            maxzoom = max(zw, zh)
-
-        logger.debug("Zoom range: %d..%d", minzoom, maxzoom)
-
-        # Parameters for creation of tile images.
-        base_kwds.update({
-            'driver': img_format.upper(),
-            'dtype': 'uint8',
-            'nodata': 0,
-            'height': 256,
-            'width': 256,
-            'count': 3,
-            'crs': 'EPSG:3857'})
-
-        img_ext = 'jpg' if img_format.lower() == 'jpeg' else 'png'
-
-        # Initialize the sqlite db.
-        if os.path.exists(output):
-            os.unlink(output)
-        conn = sqlite3.connect(output)
-        cur = conn.cursor()
-        cur.execute(
-            "CREATE TABLE tiles "
-            "(zoom_level integer, tile_column integer, "
-            "tile_row integer, tile_data blob);")
-        cur.execute(
-            "CREATE TABLE metadata (name text, value text);")
-
-        # Insert mbtiles metadata into db.
-        cur.execute(
-            "INSERT INTO metadata (name, value) VALUES (?, ?);",
-            ("name", title))
-        cur.execute(
-            "INSERT INTO metadata (name, value) VALUES (?, ?);",
-            ("type", layer_type))
-        cur.execute(
-            "INSERT INTO metadata (name, value) VALUES (?, ?);",
-            ("version", "1.1"))
-        cur.execute(
-            "INSERT INTO metadata (name, value) VALUES (?, ?);",
-            ("description", description))
-        cur.execute(
-            "INSERT INTO metadata (name, value) VALUES (?, ?);",
-            ("format", img_ext))
-        cur.execute(
-            "INSERT INTO metadata (name, value) VALUES (?, ?);",
-            ("bounds", "%f,%f,%f,%f" % (west, south, east, north)))
-
-        conn.commit()
-
-        # Create a pool of workers to process tile tasks.
-        pool = Pool(num_workers, init_worker,
-                    (inputfile, base_kwds, resampling), 100)
-
-        # Constrain bounds.
-        EPS = 1.0e-10
-        west = max(-180 + EPS, west)
-        south = max(-85.051129, south)
-        east = min(180 - EPS, east)
-        north = min(85.051129, north)
-
-        # Initialize iterator over output tiles.
-        tiles = mercantile.tiles(
-            west, south, east, north, range(minzoom, maxzoom + 1))
-
-        for tile, contents in pool.imap_unordered(process_tile, tiles):
-
-            # MBTiles has a different origin than Mercantile/tilebelt.
-            tiley = int(math.pow(2, tile.z)) - tile.y - 1
-
-            # Optional image dump.
-            if image_dump:
-                img_name = '%d-%d-%d.%s' % (
-                    tile.x, tiley, tile.z, img_ext)
-                img_path = os.path.join(image_dump, img_name)
-                with open(img_path, 'wb') as img:
-                    img.write(contents)
->>>>>>> 5088a399
 
             # Insert mbtiles metadata into db.
             cur.execute(
